<script setup lang="ts">
import { ref, computed, watchEffect, onMounted, watch } from 'vue'
import { useDataStore } from '@/stores/dataStore';
import { IPull, usePullsRecordStore } from '../stores/pullsRecordStore'
import { bannerList, specialArcanists } from '@/utils/bannerData'
import { useChangelogsStore } from '@/stores/global';
import { convertGoldenThreadString, preprocess, preprocess1, preprocess2 } from '@/utils/preprocess';
import Tesseract, { createWorker } from 'tesseract.js';
import Fuse, { FuseResult } from 'fuse.js';
import TrackerBoard from '../components/tracker/TrackerBoard.vue';
import TrackerTutorial from '@/components/tracker/TrackerTutorial.vue';

const fileInput = ref<HTMLElement>(null!);
const isImporting = ref(false);
const currentFileIndex = ref(0);
const totalFiles = ref(0);
const text = ref('');
const arcanists = useDataStore().arcanists;
const isError = ref(false);
const wrongTimestamps = ref<number[]>([]);
const selectedBannerType = ref('Limited');
const pulls = ref<IPull[]>([]);
const changelogsStore = useChangelogsStore();
const tutorialButton = ref<HTMLButtonElement>(null!);
const currentPreprocess = ref('Default');

const triggerFileInput = (version: string) => {
    // Trigger the file input programmatically
    // check the clicked button id and set the currentPreprocess
    currentPreprocess.value = version;
    fileInput.value.click();
}

const isEqualPull = (pull1, pull2) => {
    return pull1.ArcanistName === pull2.ArcanistName &&
        pull1.BannerType === pull2.BannerType &&
        pull1.Rarity === pull2.Rarity;
}

const isEqualPulls = (pulls1, pulls2) => {
    return JSON.stringify(pulls1) === JSON.stringify(pulls2);
}

const resetTracker = () => {
    usePullsRecordStore().reset()
    window.location.reload()
}

const sortedPulls = computed(() => {
    return pulls.value.slice().sort((a, b) => b.Timestamp - a.Timestamp);
});

const threadPulls = computed(() => {
    const filteredPulls = sortedPulls.value.filter(pull => pull.BannerType === 'Invitation From the Water');
    return filteredPulls.map((pull, index) => {
        return {
            PullNumber: filteredPulls.length - index,
            ArcanistName: pull.ArcanistName,
            Rarity: pull.Rarity,
            BannerType: pull.BannerType,
            Timestamp: pull.Timestamp
        }
    });
});

const standardPulls = computed(() => {
    const filteredPulls = sortedPulls.value.filter(pull => pull.BannerType === 'Amongst the Lake');
    return filteredPulls.map((pull, index) => {
        return {
            PullNumber: filteredPulls.length - index,
            ArcanistName: pull.ArcanistName,
            Rarity: pull.Rarity,
            BannerType: pull.BannerType,
            Timestamp: pull.Timestamp
        }
    });
});

const limitedPulls = computed(() => {
    const filteredPulls = sortedPulls.value.filter(pull => pull.BannerType !== 'Amongst the Lake' && pull.BannerType !== 'Invitation From the Water');
    return filteredPulls.map((pull, index) => {
        return {
            PullNumber: filteredPulls.length - index,
            ArcanistName: pull.ArcanistName,
            Rarity: pull.Rarity,
            BannerType: pull.BannerType,
            Timestamp: pull.Timestamp
        }
    });
});

watch(sortedPulls, (newVal) => {
    const timestampCounts = newVal.reduce((counts, pull) => {
        counts[pull.Timestamp] = (counts[pull.Timestamp] || 0) + 1;
        return counts;
    }, {});

    wrongTimestamps.value = Object.entries(timestampCounts)
        .filter(([, count]) => count !== 1 && count !== 10)
        .map(([timestamp]) => Number(timestamp));

    isError.value = wrongTimestamps.value.length > 0;
});

async function preprocessImage (file: File, version: string): Promise<File> {
    switch (version) {
    case 'Default':
        return preprocess(file);
    case 'Version1':
        return preprocess1(file);
    case 'Version2':
        return preprocess2(file);
    default:
        throw new Error('Unknown button clicked');
    }
}

type clickHandler = (payload: Event) => void | undefined;
const ocr: clickHandler = (payload: Event): void => {
    const fileList: FileList | null = (payload.target as HTMLInputElement).files;
    const timestampMapping = pulls.value.reduce((prev, curr) => {
        const { Timestamp } = curr;
        if (prev[Timestamp] && prev[Timestamp][0]) {
            prev[Timestamp][0].push(curr)
        } else {
            prev[Timestamp] = [[curr]]
        }
        return prev
    }, {});

    const bannerFuse: Fuse<string> = new Fuse(bannerList);

    const arcanistList = arcanists.map((arcanist) => arcanist.Name === 'Зима' ? '3uma' : arcanist.Name);
    const arcanistFuse: Fuse<string> = new Fuse(arcanistList);
    specialArcanists.forEach((arcanist) => arcanistFuse.add(arcanist));

    if (fileList) {
        isImporting.value = true;
        (async (): Promise<void> => {
            // const startTime = performance.now();
            const worker: Tesseract.Worker = await createWorker('eng');
            for (let i: number = 0; i < fileList.length; i++) {
                const file: File = fileList[i];
                currentFileIndex.value = i + 1;
                totalFiles.value = fileList.length;
                if (file) {
                    const modifiedImage: File = await preprocessImage(file, currentPreprocess.value);
                    const ret: Tesseract.RecognizeResult = await worker.recognize(modifiedImage);
                    text.value = ret.data.text;
                    // console.log(text.value);
                    // (document.getElementById('testing') as HTMLImageElement).src = modifiedImage.toDataURL(); /* if modifiedImage is canvas */
                    // (document.getElementById('testing') as HTMLImageElement).src = URL.createObjectURL(modifiedImage); /* if modifiedImage is file */

                    const arcanistNameGroup: string = /^\W*(?<ArcanistName>\d*[A-Za-z.,]+(?:\s[A-Za-z.,1]+)*)/.source;
                    const parenGroup: string = /.*(?:\(?.*\)?)?.*/.source;
                    const bannerGroup: string = `(?<BannerType>${bannerList.join('|').replaceAll(/\s/g, '\\s?')}).*`;
                    const dateGroup: string = /(?<Date>\d{4}[-\s]?\d{2}[-\s]?\d{2}\s*\d{2}[:\s]?\d{2}[:\s]?\d{2})/.source;

                    const pattern = new RegExp(arcanistNameGroup + parenGroup + bannerGroup + dateGroup, 'i');
                    const currentPulls: { ArcanistName: string; Rarity: number; BannerType: string; Timestamp: number }[] = [];
                    const currentPullsMapping = {}

                    // Extract information from each line
                    const excludeLineInfo = /(?:<\s*)?(\d+)\s*\/\s*(\d+)(?:\s*>)?|(Name\sType\sSummon\sTime)/;
                    text.value.trim().split('\n').forEach((line) => {
                        const match = line.match(pattern);
                        if (!match && line.length !== 0 && !line.match(excludeLineInfo)) { console.log(line); }
                        if (match) {
                            let arcanistName: string = match.groups?.ArcanistName.trim() || '';

                            /* change roman numeral to digit for better fuzzy string matching */
                            if (arcanistName.includes('Golden')) { arcanistName = convertGoldenThreadString(arcanistName, 'digit'); }

                            let fuseResult: FuseResult<string>[] = arcanistFuse.search(arcanistName, { limit: 1 });
                            if (fuseResult.length === 0) { console.log(`could not match fuzzy string ${arcanistName}`); return; }
                            const isGoldenThread: boolean = fuseResult[0].item.includes('The Golden Thread');

                            /* change digit back to roman numeral for proper display */
                            if (isGoldenThread) { fuseResult[0].item = convertGoldenThreadString(fuseResult[0].item, 'romanNumeral'); }
                            if (fuseResult[0].item === '3uma') { fuseResult[0].item = 'Зима'; }

                            // Create an object for each pull
                            const dateString: string = (match.groups?.Date || '').replace(/(\d{4})[-\s]?(\d{2})[-\s](\d{2})\s*(\d{2})[:\s]?(\d{2})[:\s]?(\d{2})/, '$1-$2-$3 $4:$5:$6');
                            const timestamp: number = new Date(dateString).getTime();
                            const pull: IPull = { ArcanistName: fuseResult[0].item, Rarity: 0, BannerType: '', Timestamp: timestamp };
                            pull.Rarity = isGoldenThread ? 6 : arcanists[fuseResult[0].refIndex].Rarity;

                            /* fuzzy match banner capture */
                            fuseResult = bannerFuse.search(match.groups?.BannerType.trim() || '', { limit: 1 });
                            pull.BannerType = fuseResult[0] ? bannerList[fuseResult[0].refIndex] : '';

                            currentPulls.push(pull);

                            if (currentPullsMapping[timestamp]) {
                                currentPullsMapping[timestamp].push(pull)
                            } else {
                                currentPullsMapping[timestamp] = [pull]
                            }
                        }
                    });

                    Object.keys(currentPullsMapping).forEach((ts) => {
                        const pullsArray = currentPullsMapping[ts]
                        if (!timestampMapping[ts]) {
                            timestampMapping[ts] = [pullsArray]
                        } else { // has repeated timestamp
                            const isExistComplete10Pulls = timestampMapping[ts].some((ary) => ary.length === 10)
                            if (!isExistComplete10Pulls) { // is not complete yet
                                if (
                                    isEqualPull(pullsArray[0], currentPulls[0]) &&
                                    isEqualPull(pullsArray[pullsArray.length - 1], currentPulls[pullsArray.length - 1])
                                ) {
                                    // assume this array is the second half of the 10-pulls
                                    timestampMapping[ts].push(pullsArray)
                                } else if (
                                    isEqualPull(pullsArray[pullsArray.length - 1], currentPulls[currentPulls.length - 1]) &&
                                    isEqualPull(pullsArray[0], currentPulls[currentPulls.length - pullsArray.length])
                                ) {
                                    // assume this array is the first half of the 10-pulls
                                    timestampMapping[ts].unshift(pullsArray)
                                }
                            }
                        }
                    })
                }
            }

            const flattenPullsArrayByTimestamp = {}
            Object.keys(timestampMapping).sort((a, b) => Number(b) - Number(a)).forEach(timestamp => {
                if (timestampMapping[timestamp].length === 1) {
                    flattenPullsArrayByTimestamp[timestamp] = timestampMapping[timestamp][0]
                } else if (timestampMapping[timestamp].length === 2) {
                    const firstHalf = timestampMapping[timestamp][0]
                    const secondHalf = timestampMapping[timestamp][1]
                    const fullLengh = firstHalf.length + secondHalf.length
                    if (!(isEqualPulls(firstHalf, secondHalf))) {
                        if (fullLengh <= 10) {
                            flattenPullsArrayByTimestamp[timestamp] = [...firstHalf, ...secondHalf]
                        } else { // has overlap
                            flattenPullsArrayByTimestamp[timestamp] = [...firstHalf.slice(0, 10 - fullLengh), ...secondHalf]
                        }
                    } else {
                        flattenPullsArrayByTimestamp[timestamp] = [...firstHalf]
                    }
                } else if (timestampMapping[timestamp].length > 2) { // screenshots from different times?
                    // idk, just take the top and bottom
                    const firstHalf = timestampMapping[timestamp][0]
                    const secondHalf = timestampMapping[timestamp][timestampMapping[timestamp].length - 1]
                    const fullLengh = firstHalf.length + secondHalf.length
                    if (!(isEqualPulls(firstHalf, secondHalf))) {
                        if (fullLengh <= 10) {
                            flattenPullsArrayByTimestamp[timestamp] = [...firstHalf, ...secondHalf]
                        } else { // has overlap
                            flattenPullsArrayByTimestamp[timestamp] = [...firstHalf.slice(0, 10 - fullLengh), ...secondHalf]
                        }
                    } else {
                        flattenPullsArrayByTimestamp[timestamp] = [...firstHalf]
                    }
                }
            })
            let result: IPull[] = []
            Object.keys(flattenPullsArrayByTimestamp).sort((a, b) => Number(b) - Number(a)).forEach((ts) => {
                result = [
                    ...result,
                    ...flattenPullsArrayByTimestamp[ts]
                ]
            })
            await worker.terminate();
            pulls.value = result;
            isImporting.value = false;
            // const endTime = performance.now();
            // console.log('time: ', endTime - startTime);
        })();
    }
}

onMounted(() => {
    if (usePullsRecordStore().data.length > 0) {
        pulls.value = [...usePullsRecordStore().data]
    }
    if (!changelogsStore.isOpenTutorial) {
        if (tutorialButton.value) {
            tutorialButton.value.click();
        }
        changelogsStore.setIsOpenTutorial(true)
    }
})

watchEffect(() => {
    if (pulls.value.length > 0) {
        usePullsRecordStore().updatePullsRecord(pulls.value)
    }
});

</script>

<template>
    <!-- <img id="testing" src=""/> -->
    <div class="responsive-spacer">
        <h2 class="text-2xl text-white font-bold mb-4 lg:mb-6">
            {{ $t('summon-tracker') }}
            <span class="text-info text-sm">{{ $t('please-read-tutorial') }}</span>

            <!-- Notification -->
            <!-- <div role="alert" class="alert alert-info custom-gradient-gray-blue text-white">
                <svg xmlns="http://www.w3.org/2000/svg" fill="none" viewBox="0 0 24 24"
                    class="stroke-current shrink-0 w-6 h-6">
                    <path stroke-linecap="round" stroke-linejoin="round" stroke-width="2"
                        d="M13 16h-1v-4h-1m1-4h.01M21 12a9 9 0 11-18 0 9 9 0 0118 0z"></path>
                </svg>
                <span class="text-sm lg:text-base"> {{ $t('try-legacy') }} <a href="https://timekeeper.top"
                        class=" text-purple-400 hover:text-purple-500" target="_blank">
                        {{ $t('exploshe') }} </a> </span>
            </div> -->

        </h2>
        <div class="flex justify-between">
            <div class="flex flex-wrap space-x-2 sm:space-x-3 gap-y-3 items-center">
                <input type="file" ref="fileInput" @change="ocr" accept="image/*" class="ml-4" style="display: none;"
                    multiple />
                <button @click="triggerFileInput('Default')" :disabled="isImporting"
                    class="bg-gradient-to-br from-success to-green-600 focus:ring-2 focus:outline-none focus:ring-green-200 hover:bg-gradient-to-bl text-white/90 font-bold py-2 px-4 rounded ml-2">
                    {{ $t('ocr-import') }} </button>

                <div class="space-x-1.5 sm:space-x-2">
                    <button id="tutorial-button" ref="tutorialButton"
                        class="btn btn-ghost custom-gradient-button btn-sm text-white" onclick="tutorial.showModal()">{{
                            $t('tutorial') }}</button>
                    <button onclick="legacyButtons.showModal()"
                        class="btn btn-ghost custom-gradient-button btn-sm text-white">{{
                            $t('legacy') }}</button>
                    <button onclick="resetTracker.showModal()"
                        class="btn btn-ghost custom-gradient-button btn-sm text-white">{{
                            $t('reset') }}</button>
                </div>
            </div>

            <TrackerTutorial />

            <dialog id="legacyButtons" class="modal">
                <div class="modal-box custom-border custom-gradient-gray-blue flex flex-col justify-center items-center">
                    <form method="dialog">
                        <button class="btn btn-sm btn-circle btn-ghost absolute right-2 top-2 text-white">✕</button>
                    </form>
                    <p class="p-2 text-white text-center">{{
                        $t('legacy-notice') }}
                    </p>
                    <div class="flex flex-wrap gap-x-10 gap-y-6 p-2 justify-center items-center">
                        <form method="dialog">
                            <div class="tooltip" data-tip="Stable. Works on all OS.">
                                <button @click="triggerFileInput('Version1')" :disabled="isImporting"
                                    class="bg-gradient-to-br from-success to-green-600 focus:ring-2 focus:outline-none focus:ring-green-200 hover:bg-gradient-to-bl text-white/90 font-bold py-2 px-4 rounded">
                                    Version 1 </button>
                            </div>
                        </form>
                        <form method="dialog">
                            <div class="tooltip" data-tip="Better. Doesn't support iOS.">
                                <button @click="triggerFileInput('Version2')" :disabled="isImporting"
                                    class="bg-gradient-to-br from-success to-green-600 focus:ring-2 focus:outline-none focus:ring-green-200 hover:bg-gradient-to-bl text-white/90 font-bold py-2 px-4 rounded">
                                    Version 2 </button>
                            </div>
                        </form>
                        <div class="tooltip" :data-tip="$t('exploshe')">
                            <a href="https://timekeeper.top" target="_blank"
                                class="bg-gradient-to-br from-purple-600 to-blue-500 bg-clip-padding hover:bg-gradient-to-bl focus:ring-2 focus:outline-none focus:ring-purple-200 py-2 px-4 rounded text-white">
                                timekeeper </a>
                        </div>
                    </div>
                </div>
                <form method="dialog" class="modal-backdrop">
                    <button>close</button>
                </form>
            </dialog>

            <dialog id="resetTracker" class="modal">
                <div class="modal-box custom-border custom-gradient-gray-blue flex flex-col justify-center items-center">
                    <form method="dialog">
                        <button class="btn btn-sm btn-circle btn-ghost absolute right-2 top-2 text-white">✕</button>
                    </form>
                    <p class="p-2 text-white text-center">{{
                        $t('once-you-delete-your-summon-tracker-data-there-is-no-going-back') }}
                    </p>
                    <p class="pb-4 text-white text-center">{{ $t('please-be-certain') }}</p>
<<<<<<< HEAD
                    <button @click="resetTracker" class="btn btn-error bg-gradient-to-br hover:bg-gradient-to-bl from-error to-red-500/50 text-black font-bold py-2 px-4 rounded ml-2">
=======
                    <button @click="resetTracker"
                        class="btn btn-error bg-gradient-to-br hover:bg-gradient-to-bl from-error to-red-500/90 text-black font-bold py-2 px-4 rounded ml-2">
>>>>>>> 6e74bf16
                        {{ $t('reset-tracker') }} </button>
                </div>
                <form method="dialog" class="modal-backdrop">
                    <button>close</button>
                </form>
            </dialog>
        </div>

        <div class="p-3 flex items-center ">
            <a :href="'https://weibo.com/1851315674/N36YRc9zw?pagetype=viewer'"> <img v-show="isImporting"
                    src="/images/items/common/vertin-wheel.apng" alt="Loading" class="w-12"></a>
            <span v-show="isImporting" class="text-white text-base pl-1">
                <i18n-t keypath='processing-file-number-out-of-numbers-please-wait'>
                    <template #current>
                        <span class="text-info">{{ currentFileIndex }}</span>
                    </template>
                    <template #total>
                        <span class="text-info">{{ totalFiles }}</span>
                    </template>
                </i18n-t>
            </span>
        </div>

        <div class="flex flex-wrap justify-center space-x-5 pb-5 gap-y-5">
            <button v-bind:class="{ 'border-button': selectedBannerType === 'Limited' }" class=' text-white py-1 px-3 hover:bg-info rounded-md'
                @click="selectedBannerType = 'Limited'">{{ $t('limited') }}</button>
            <button v-bind:class="{ 'border-button': selectedBannerType === 'Standard' }" class=' text-white py-1 px-3 hover:bg-info rounded-md'
                @click="selectedBannerType = 'Standard'">{{ $t('standard') }}</button>
            <button v-bind:class="{ 'border-button': selectedBannerType === 'Thread' }" class=' text-white py-1 px-3 hover:bg-info rounded-md'
                @click="selectedBannerType = 'Thread'">{{ $t('thread') }}</button>
        </div>

        <TrackerBoard v-if="selectedBannerType === 'Limited'" :text="$t('summary-limited')" :pulls="limitedPulls"
            :isError="isError" :wrongTimestamps="wrongTimestamps" />
        <TrackerBoard v-if="selectedBannerType === 'Standard'" :text="$t('summary-standard')" :pulls="standardPulls"
            :isError="isError" :wrongTimestamps="wrongTimestamps" />
        <TrackerBoard v-if="selectedBannerType === 'Thread'" :text="$t('summary-thread')" :pulls="threadPulls"
            :isError="isError" :wrongTimestamps="wrongTimestamps" />
    </div>
</template>

<style scoped>
.modal-box {
    overflow-y: unset;
}
</style><|MERGE_RESOLUTION|>--- conflicted
+++ resolved
@@ -381,12 +381,8 @@
                         $t('once-you-delete-your-summon-tracker-data-there-is-no-going-back') }}
                     </p>
                     <p class="pb-4 text-white text-center">{{ $t('please-be-certain') }}</p>
-<<<<<<< HEAD
-                    <button @click="resetTracker" class="btn btn-error bg-gradient-to-br hover:bg-gradient-to-bl from-error to-red-500/50 text-black font-bold py-2 px-4 rounded ml-2">
-=======
                     <button @click="resetTracker"
-                        class="btn btn-error bg-gradient-to-br hover:bg-gradient-to-bl from-error to-red-500/90 text-black font-bold py-2 px-4 rounded ml-2">
->>>>>>> 6e74bf16
+                        class="btn btn-error bg-gradient-to-br hover:bg-gradient-to-bl from-error to-red-500/50 text-black font-bold py-2 px-4 rounded ml-2">
                         {{ $t('reset-tracker') }} </button>
                 </div>
                 <form method="dialog" class="modal-backdrop">
