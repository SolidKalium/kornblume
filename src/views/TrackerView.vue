<script setup lang="ts">
import { ref, computed, watchEffect, onMounted, watch } from 'vue'
import { useDataStore } from '@/stores/dataStore';
import { IPull, usePullsRecordStore } from '@/stores/pullsRecordStore'
import { bannerList, specialArcanists } from '@/utils/bannerData'
import { useChangelogsStore } from '@/stores/global';
import { convertGoldenThreadString, preprocess, preprocess1, preprocess2 } from '@/composables/preprocess';
import { GApiSvc, syncDrive } from '@/composables/gApi';
import Tesseract, { createWorker } from 'tesseract.js';
import Fuse, { FuseResult } from 'fuse.js';
import TrackerBoard from '@/components/tracker/TrackerBoard.vue';
import TrackerTutorial from '@/components/tracker/TrackerTutorial.vue';

const fileInput = ref<HTMLElement>(null!);
const isImporting = ref(false);
const currentFileIndex = ref(0);
const totalFiles = ref(0);
const text = ref('');
const arcanists = useDataStore().arcanists;
const isError = ref(false);
const wrongTimestamps = ref<number[]>([]);
const selectedBannerType = ref('Limited');
const pulls = ref<IPull[]>([]);
const changelogsStore = useChangelogsStore();
const tutorialButton = ref<HTMLButtonElement>(null!);
const currentPreprocess = ref('Default');

const triggerFileInput = (version: string) => {
    // Trigger the file input programmatically
    // check the clicked button id and set the currentPreprocess
    currentPreprocess.value = version;
    fileInput.value.click();
}

const isEqualPull = (pull1, pull2) => {
    return pull1.ArcanistName === pull2.ArcanistName &&
        pull1.BannerType === pull2.BannerType &&
        pull1.Rarity === pull2.Rarity;
}

const isEqualPulls = (pulls1, pulls2) => {
    return JSON.stringify(pulls1) === JSON.stringify(pulls2);
}

const resetTracker = () => {
    usePullsRecordStore().reset()
    window.location.reload()
}

const sortedPulls = computed(() => {
    return pulls.value.slice().sort((a, b) => b.Timestamp - a.Timestamp);
});

const waterPulls = computed(() => {
    const filteredPulls = sortedPulls.value.filter(pull => pull.BannerType === 'Abundance of the Water:');
    return filteredPulls.map((pull, index) => {
        return {
            PullNumber: filteredPulls.length - index,
            ArcanistName: pull.ArcanistName,
            Rarity: pull.Rarity,
            BannerType: pull.BannerType,
            Timestamp: pull.Timestamp
        }
    });
});

const threadPulls = computed(() => {
    const filteredPulls = sortedPulls.value.filter(pull => pull.BannerType === 'Invitation From the Water');
    return filteredPulls.map((pull, index) => {
        return {
            PullNumber: filteredPulls.length - index,
            ArcanistName: pull.ArcanistName,
            Rarity: pull.Rarity,
            BannerType: pull.BannerType,
            Timestamp: pull.Timestamp
        }
    });
});

const standardPulls = computed(() => {
    const filteredPulls = sortedPulls.value.filter(pull => pull.BannerType === 'Amongst the Lake');
    return filteredPulls.map((pull, index) => {
        return {
            PullNumber: filteredPulls.length - index,
            ArcanistName: pull.ArcanistName,
            Rarity: pull.Rarity,
            BannerType: pull.BannerType,
            Timestamp: pull.Timestamp
        }
    });
});

const limitedPulls = computed(() => {
    const filteredPulls = sortedPulls.value.filter(pull => pull.BannerType !== 'Amongst the Lake' && pull.BannerType !== 'Invitation From the Water' && pull.BannerType !== 'Abundance of the Water:');
    return filteredPulls.map((pull, index) => {
        return {
            PullNumber: filteredPulls.length - index,
            ArcanistName: pull.ArcanistName,
            Rarity: pull.Rarity,
            BannerType: pull.BannerType,
            Timestamp: pull.Timestamp
        }
    });
});

watch(sortedPulls, (newVal) => {
    const timestampCounts = newVal.reduce((counts, pull) => {
        counts[pull.Timestamp] = (counts[pull.Timestamp] || 0) + 1;
        return counts;
    }, {});

    wrongTimestamps.value = Object.entries(timestampCounts)
        .filter(([, count]) => count !== 1 && count !== 10)
        .map(([timestamp]) => Number(timestamp));

    isError.value = wrongTimestamps.value.length > 0;
});

async function preprocessImage (file: File, version: string): Promise<File> {
    switch (version) {
    case 'Default':
        return preprocess(file);
    case 'Version1':
        return preprocess1(file);
    case 'Version2':
        return preprocess2(file);
    default:
        throw new Error('Unknown button clicked');
    }
}

type clickHandler = (payload: Event) => void | undefined;
const ocr: clickHandler = (payload: Event): void => {
    const fileList: FileList | null = (payload.target as HTMLInputElement).files;
    const timestampMapping = pulls.value.reduce((prev, curr) => {
        const { Timestamp } = curr;
        if (prev[Timestamp] && prev[Timestamp][0]) {
            prev[Timestamp][0].push(curr)
        } else {
            prev[Timestamp] = [[curr]]
        }
        return prev
    }, {});

    const bannerFuse: Fuse<string> = new Fuse(bannerList);

    const arcanistList = arcanists.map((arcanist) => arcanist.Name === 'Зима' ? '3uma' : arcanist.Name);
    const arcanistFuse: Fuse<string> = new Fuse(arcanistList);
    specialArcanists.forEach((arcanist) => arcanistFuse.add(arcanist));

    if (fileList) {
        isImporting.value = true;
        (async (): Promise<void> => {
            // const startTime = performance.now();
            const worker: Tesseract.Worker = await createWorker('eng');
            for (let i: number = 0; i < fileList.length; i++) {
                const file: File = fileList[i];
                currentFileIndex.value = i + 1;
                totalFiles.value = fileList.length;
                if (file) {
                    const modifiedImage: File = await preprocessImage(file, currentPreprocess.value);
                    const ret: Tesseract.RecognizeResult = await worker.recognize(modifiedImage);
                    text.value = ret.data.text;
                    // console.log(text.value);
                    // (document.getElementById('testing') as HTMLImageElement).src = modifiedImage.toDataURL(); /* if modifiedImage is canvas */
                    // (document.getElementById('testing') as HTMLImageElement).src = URL.createObjectURL(modifiedImage); /* if modifiedImage is file */

                    const arcanistNameGroup: string = /^\W*(?<ArcanistName>\d*[376A-Za-z.,]+(?:\s[A-Za-z.,1]+)*)/.source;
                    const parenGroup: string = /.*(?:\(?.*\)?)?.*/.source;
                    const bannerGroup: string = `(?<BannerType>${bannerList.join('|').replaceAll(/\s/g, '\\s?')}).*`;
                    const dateGroup: string = /(?<Date>\d{4}[-\s]?\d{2}[-\s]?\d{2}\s*\d{2}[:\s]?\d{2}[:\s]?\d{2})/.source;

                    const pattern = new RegExp(arcanistNameGroup + parenGroup + bannerGroup + dateGroup, 'i');
                    const currentPulls: { ArcanistName: string; Rarity: number; BannerType: string; Timestamp: number }[] = [];
                    const currentPullsMapping = {}

                    // Extract information from each line
                    const excludeLineInfo = /(?:<\s*)?(\d+)\s*\/\s*(\d+)(?:\s*>)?|(Name\sType\sSummon\sTime)/;
                    text.value.trim().split('\n').forEach((line) => {
                        const match = line.match(pattern);
                        if (!match && line.length !== 0 && !line.match(excludeLineInfo)) { console.log(line); }
                        if (match) {
                            let arcanistName: string = match.groups?.ArcanistName.trim() || '';

                            /* change roman numeral to digit for better fuzzy string matching */
                            if (arcanistName.includes('Golden')) { arcanistName = convertGoldenThreadString(arcanistName, 'digit'); }

                            let fuseResult: FuseResult<string>[] = arcanistFuse.search(arcanistName, { limit: 1 });
                            if (fuseResult.length === 0) { console.log(`could not match fuzzy string ${arcanistName}`); return; }
                            const isGoldenThread: boolean = fuseResult[0].item.includes('The Golden Thread');

                            /* change digit back to roman numeral for proper display */
                            if (isGoldenThread) { fuseResult[0].item = convertGoldenThreadString(fuseResult[0].item, 'romanNumeral'); }
                            if (fuseResult[0].item === '3uma') { fuseResult[0].item = 'Зима'; }

                            // Create an object for each pull
                            const dateString: string = (match.groups?.Date || '').replace(/(\d{4})[-\s]?(\d{2})[-\s](\d{2})\s*(\d{2})[:\s]?(\d{2})[:\s]?(\d{2})/, '$1-$2-$3 $4:$5:$6');
                            const timestamp: number = new Date(dateString).getTime();
                            const pull: IPull = { ArcanistName: fuseResult[0].item, Rarity: 0, BannerType: '', Timestamp: timestamp };
                            pull.Rarity = isGoldenThread ? 6 : arcanists[fuseResult[0].refIndex].Rarity;

                            /* fuzzy match banner capture */
                            fuseResult = bannerFuse.search(match.groups?.BannerType.trim() || '', { limit: 1 });
                            pull.BannerType = fuseResult[0] ? bannerList[fuseResult[0].refIndex] : '';

                            currentPulls.push(pull);

                            if (currentPullsMapping[timestamp]) {
                                currentPullsMapping[timestamp].push(pull)
                            } else {
                                currentPullsMapping[timestamp] = [pull]
                            }
                        }
                    });

                    Object.keys(currentPullsMapping).forEach((ts) => {
                        const pullsArray = currentPullsMapping[ts]
                        if (!timestampMapping[ts]) {
                            timestampMapping[ts] = [pullsArray]
                        } else { // has repeated timestamp
                            const isExistComplete10Pulls = timestampMapping[ts].some((ary) => ary.length === 10)
                            if (!isExistComplete10Pulls) { // is not complete yet
                                if (
                                    isEqualPull(pullsArray[0], currentPulls[0]) &&
                                    isEqualPull(pullsArray[pullsArray.length - 1], currentPulls[pullsArray.length - 1])
                                ) {
                                    // assume this array is the second half of the 10-pulls
                                    timestampMapping[ts].push(pullsArray)
                                } else if (
                                    isEqualPull(pullsArray[pullsArray.length - 1], currentPulls[currentPulls.length - 1]) &&
                                    isEqualPull(pullsArray[0], currentPulls[currentPulls.length - pullsArray.length])
                                ) {
                                    // assume this array is the first half of the 10-pulls
                                    timestampMapping[ts].unshift(pullsArray)
                                }
                            }
                        }
                    })
                }
            }

            const flattenPullsArrayByTimestamp = {}
            Object.keys(timestampMapping).sort((a, b) => Number(b) - Number(a)).forEach(timestamp => {
                if (timestampMapping[timestamp].length === 1) {
                    flattenPullsArrayByTimestamp[timestamp] = timestampMapping[timestamp][0]
                } else if (timestampMapping[timestamp].length === 2) {
                    const firstHalf = timestampMapping[timestamp][0]
                    const secondHalf = timestampMapping[timestamp][1]
                    const fullLengh = firstHalf.length + secondHalf.length
                    if (!(isEqualPulls(firstHalf, secondHalf))) {
                        if (fullLengh <= 10) {
                            flattenPullsArrayByTimestamp[timestamp] = [...firstHalf, ...secondHalf]
                        } else { // has overlap
                            flattenPullsArrayByTimestamp[timestamp] = [...firstHalf.slice(0, 10 - fullLengh), ...secondHalf]
                        }
                    } else {
                        flattenPullsArrayByTimestamp[timestamp] = [...firstHalf]
                    }
                } else if (timestampMapping[timestamp].length > 2) { // screenshots from different times?
                    // idk, just take the top and bottom
                    const firstHalf = timestampMapping[timestamp][0]
                    const secondHalf = timestampMapping[timestamp][timestampMapping[timestamp].length - 1]
                    const fullLengh = firstHalf.length + secondHalf.length
                    if (!(isEqualPulls(firstHalf, secondHalf))) {
                        if (fullLengh <= 10) {
                            flattenPullsArrayByTimestamp[timestamp] = [...firstHalf, ...secondHalf]
                        } else { // has overlap
                            flattenPullsArrayByTimestamp[timestamp] = [...firstHalf.slice(0, 10 - fullLengh), ...secondHalf]
                        }
                    } else {
                        flattenPullsArrayByTimestamp[timestamp] = [...firstHalf]
                    }
                }
            })
            let result: IPull[] = []
            Object.keys(flattenPullsArrayByTimestamp).sort((a, b) => Number(b) - Number(a)).forEach((ts) => {
                result = [
                    ...result,
                    ...flattenPullsArrayByTimestamp[ts]
                ]
            })
            await worker.terminate();
            pulls.value = result;
            isImporting.value = false;
            syncDrive();
            // const endTime = performance.now();
            // console.log('time: ', endTime - startTime);
        })();
    }
}

onMounted(() => {
    if (usePullsRecordStore().data.length > 0) {
        pulls.value = [...usePullsRecordStore().data]
    }
    if (!changelogsStore.isOpenTutorial) {
        if (tutorialButton.value) {
            tutorialButton.value.click();
        }
        changelogsStore.setIsOpenTutorial(true)
    }
})

watchEffect(() => {
    if (pulls.value.length > 0) {
        usePullsRecordStore().updatePullsRecord(pulls.value)
    }
});

GApiSvc.init().then(async () => {
    syncDrive();
});

</script>

<template>
    <!-- <img id="testing" src=""/> -->
    <div class="responsive-spacer">
        <div class="flex pb-4">
            <h2 class="text-2xl text-white font-bold">
                {{ $t('summon-tracker') }}
                <span class="text-info text-sm">{{ $t('please-read-tutorial') }}</span>
            </h2>

        </div>
        <!-- Notification -->
        <div class="pb-4">
            <div role="alert" class="alert alert-info custom-gradient-gray-blue text-white">
                <svg xmlns="http://www.w3.org/2000/svg" fill="none" viewBox="0 0 24 24"
                    class="stroke-current shrink-0 w-6 h-6">
                    <path stroke-linecap="round" stroke-linejoin="round" stroke-width="2"
                        d="M13 16h-1v-4h-1m1-4h.01M21 12a9 9 0 11-18 0 9 9 0 0118 0z"></path>
                </svg>
<<<<<<< HEAD
                <p class="text-sm lg:text-base"> Google Drive Sync has been added. Head to Profile to try it out.</p>
=======
                <p class="text-sm lg:text-base"> Introducing Tracker Editor! Read Bug Handling in Tutorial for more information.</p>
>>>>>>> f201c70e
            </div>
        </div>

        <div class="flex justify-between">
            <div class="flex flex-wrap space-x-2 sm:space-x-3 gap-y-3 items-center">
                <input type="file" ref="fileInput" @change="ocr" accept="image/*" class="ml-4" style="display: none;"
                    multiple />
                <button @click="triggerFileInput('Default')" :disabled="isImporting"
                    class="bg-gradient-to-br from-success to-green-600 focus:ring-2 focus:outline-none focus:ring-green-200 hover:bg-gradient-to-bl text-white/90 font-bold py-2 px-4 rounded ml-2">
                    {{ $t('ocr-import') }} </button>

                <div class="space-x-1.5 sm:space-x-2">
                    <button id="tutorial-button" ref="tutorialButton"
                        class="btn btn-ghost custom-gradient-button btn-sm text-white" onclick="tutorial.showModal()">{{
                    $t('tutorial') }}</button>
                    <button onclick="legacyButtons.showModal()"
                        class="btn btn-ghost custom-gradient-button btn-sm text-white">{{
                    $t('legacy') }}</button>
                    <button onclick="resetTracker.showModal()"
                        class="btn btn-ghost custom-gradient-button btn-sm text-white">{{
                    $t('reset') }}</button>
                </div>
            </div>

            <TrackerTutorial />

            <dialog id="legacyButtons" class="modal">
                <div
                    class="modal-box custom-border custom-gradient-gray-blue flex flex-col justify-center items-center">
                    <form method="dialog">
                        <button class="btn btn-sm btn-circle btn-ghost absolute right-2 top-2 text-white">✕</button>
                    </form>
                    <p class="p-2 text-white text-center">{{
                    $t('legacy-notice') }}
                    </p>
                    <div class="flex flex-wrap gap-x-10 gap-y-6 p-2 justify-center items-center">
                        <form method="dialog">
                            <div class="tooltip" data-tip="Stable. Works on all OS.">
                                <button @click="triggerFileInput('Version1')" :disabled="isImporting"
                                    class="bg-gradient-to-br from-success to-green-600 focus:ring-2 focus:outline-none focus:ring-green-200 hover:bg-gradient-to-bl text-white/90 font-bold py-2 px-4 rounded">
                                    Version 1 </button>
                            </div>
                        </form>
                        <form method="dialog">
                            <div class="tooltip" data-tip="Better. Doesn't support iOS.">
                                <button @click="triggerFileInput('Version2')" :disabled="isImporting"
                                    class="bg-gradient-to-br from-success to-green-600 focus:ring-2 focus:outline-none focus:ring-green-200 hover:bg-gradient-to-bl text-white/90 font-bold py-2 px-4 rounded">
                                    Version 2 </button>
                            </div>
                        </form>
                        <div class="tooltip" :data-tip="$t('exploshe')">
                            <a href="https://timekeeper.top" target="_blank"
                                class="bg-gradient-to-br from-purple-600 to-blue-500 bg-clip-padding hover:bg-gradient-to-bl focus:ring-2 focus:outline-none focus:ring-purple-200 py-2 px-4 rounded text-white">
                                timekeeper </a>
                        </div>
                    </div>
                </div>
                <form method="dialog" class="modal-backdrop">
                    <button>close</button>
                </form>
            </dialog>

            <dialog id="resetTracker" class="modal">
                <div
                    class="modal-box custom-border custom-gradient-gray-blue flex flex-col justify-center items-center">
                    <form method="dialog">
                        <button class="btn btn-sm btn-circle btn-ghost absolute right-2 top-2 text-white">✕</button>
                    </form>
                    <p class="p-2 text-white text-center">{{
                    $t('once-you-delete-your-summon-tracker-data-there-is-no-going-back') }}
                    </p>
                    <p class="pb-4 text-white text-center">{{ $t('please-be-certain') }}</p>
                    <button @click="resetTracker" class="red-button">
                        {{ $t('reset-tracker') }} </button>
                </div>
                <form method="dialog" class="modal-backdrop">
                    <button>close</button>
                </form>
            </dialog>
        </div>

        <div class="p-3 flex items-center ">
            <a :href="'https://weibo.com/1851315674/N36YRc9zw?pagetype=viewer'"> <img v-show="isImporting"
                    src="/images/items/common/vertin-wheel.apng" alt="Loading" class="w-12"></a>
            <span v-show="isImporting" class="text-white text-base pl-1">
                <i18n-t keypath='processing-file-number-out-of-numbers-please-wait'>
                    <template #current>
                        <span class="text-info">{{ currentFileIndex }}</span>
                    </template>
                    <template #total>
                        <span class="text-info">{{ totalFiles }}</span>
                    </template>
                </i18n-t>
            </span>
        </div>

        <div class="flex flex-wrap justify-center space-x-5 pb-5 gap-y-5">
            <button v-bind:class="{ 'border-button': selectedBannerType === 'Limited' }"
                class=' text-white py-1 px-3 hover:bg-info rounded-md' @click="selectedBannerType = 'Limited'">{{
                    $t('limited') }}</button>
            <button v-bind:class="{ 'border-button': selectedBannerType === 'Standard' }"
                class=' text-white py-1 px-3 hover:bg-info rounded-md' @click="selectedBannerType = 'Standard'">{{
                    $t('standard') }}</button>
            <button v-bind:class="{ 'border-button': selectedBannerType === 'Thread' }"
                class=' text-white py-1 px-3 hover:bg-info rounded-md' @click="selectedBannerType = 'Thread'">{{
                    $t('thread') }}</button>
            <button v-bind:class="{ 'border-button': selectedBannerType === 'Water' }"
                class=' text-white py-1 px-3 hover:bg-info rounded-md' @click="selectedBannerType = 'Water'">{{
                    $t('water') }}</button>
        </div>

        <TrackerBoard v-if="selectedBannerType === 'Limited'" :text="$t('summary-limited')" :pulls="limitedPulls"
            :isError="isError" :wrongTimestamps="wrongTimestamps" />
        <TrackerBoard v-if="selectedBannerType === 'Standard'" :text="$t('summary-standard')" :pulls="standardPulls"
            :isError="isError" :wrongTimestamps="wrongTimestamps" />
        <TrackerBoard v-if="selectedBannerType === 'Thread'" :text="$t('summary-thread')" :pulls="threadPulls"
            :isError="isError" :wrongTimestamps="wrongTimestamps" />
        <TrackerBoard v-if="selectedBannerType === 'Water'" :text="$t('summary-water')" :pulls="waterPulls"
            :isError="isError" :wrongTimestamps="wrongTimestamps" />
    </div>
</template>

<style scoped>
.modal-box {
    overflow-y: unset;
}
</style>
@/composables/preprocess<|MERGE_RESOLUTION|>--- conflicted
+++ resolved
@@ -331,11 +331,7 @@
                     <path stroke-linecap="round" stroke-linejoin="round" stroke-width="2"
                         d="M13 16h-1v-4h-1m1-4h.01M21 12a9 9 0 11-18 0 9 9 0 0118 0z"></path>
                 </svg>
-<<<<<<< HEAD
-                <p class="text-sm lg:text-base"> Google Drive Sync has been added. Head to Profile to try it out.</p>
-=======
                 <p class="text-sm lg:text-base"> Introducing Tracker Editor! Read Bug Handling in Tutorial for more information.</p>
->>>>>>> f201c70e
             </div>
         </div>
 
