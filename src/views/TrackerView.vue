<script setup lang="ts">
import { ref, computed, watchEffect, onMounted, watch } from 'vue'
import { useDataStore } from '@/stores/dataStore';
import { IPull, usePullsRecordStore } from '../stores/pullsRecordStore'
import { bannerList, bannerRateUp, specialArcanists } from '@/utils/bannerData'
import { useChangelogsStore } from '@/stores/global';
<<<<<<< HEAD
import { convertGoldenThreadString, preprocessImage } from '@/utils/preprocess';
import Tesseract, { createWorker } from 'tesseract.js';
import Fuse, { FuseResult } from 'fuse.js';
import TrackerBoard from '../components/tracker/TrackerBoard.vue';
=======
import { lineByLineOCR, preprocessImage, convertGoldenThreadString } from '@/composables/preprocess';
import Fuse, { FuseResult } from 'fuse.js';
import TrackerBoard from '@/components/tracker/TrackerBoard.vue';
>>>>>>> 7c447184
import TrackerTutorial from '@/components/tracker/TrackerTutorial.vue';

const fileInput = ref<HTMLElement>(null!);
const isImporting = ref(false);
const currentFileIndex = ref(0);
const totalFiles = ref(0);
const text = ref('');
const arcanists = useDataStore().arcanists;
const isError = ref(false);
const wrongTimestamps = ref<number[]>([]);
const selectedBannerType = ref('Limited');
const pulls = ref<IPull[]>([]);
const changelogsStore = useChangelogsStore();
const tutorialButton = ref<HTMLButtonElement>(null!);

const triggerFileInput = () => {
    fileInput.value.click()
}

const isEqualPull = (pull1, pull2) => {
    return pull1.ArcanistName === pull2.ArcanistName &&
        pull1.BannerType === pull2.BannerType &&
        pull1.Rarity === pull2.Rarity;
}

const isEqualPulls = (pulls1, pulls2) => {
    return JSON.stringify(pulls1) === JSON.stringify(pulls2);
}

const resetTracker = () => {
    usePullsRecordStore().reset()
    window.location.reload()
}

const sortedPulls = computed(() => {
    return pulls.value.slice().sort((a, b) => b.Timestamp - a.Timestamp);
});

const threadPulls = computed(() => {
    const filteredPulls = sortedPulls.value.filter(pull => pull.BannerType === 'Invitation From the Water');
    return filteredPulls.map((pull, index) => {
        return {
            PullNumber: filteredPulls.length - index,
            ArcanistName: pull.ArcanistName,
            Rarity: pull.Rarity,
            BannerType: pull.BannerType,
            Timestamp: pull.Timestamp
        }
    });
});

const standardPulls = computed(() => {
    const filteredPulls = sortedPulls.value.filter(pull => pull.BannerType === 'Amongst the Lake');
    return filteredPulls.map((pull, index) => {
        return {
            PullNumber: filteredPulls.length - index,
            ArcanistName: pull.ArcanistName,
            Rarity: pull.Rarity,
            BannerType: pull.BannerType,
            Timestamp: pull.Timestamp
        }
    });
});

const limitedPulls = computed(() => {
    const filteredPulls = sortedPulls.value.filter(pull => pull.BannerType !== 'Amongst the Lake' && pull.BannerType !== 'Invitation From the Water');
    return filteredPulls.map((pull, index) => {
        return {
            PullNumber: filteredPulls.length - index,
            ArcanistName: pull.ArcanistName,
            Rarity: pull.Rarity,
            BannerType: pull.BannerType,
            Timestamp: pull.Timestamp
        }
    });
});

const winrate = computed(() => {
    const totalRateUps = limitedPulls.value.filter(pull => {
        const bannerIndex = bannerList.indexOf(pull.BannerType);
        const rateUpArcanist = bannerRateUp[bannerIndex];
        return pull.ArcanistName === rateUpArcanist && pull.Rarity === 6;
    }).length;

    const totalSixStars = limitedPulls.value.filter(pull => pull.Rarity === 6).length;
    const loseAttempts = totalSixStars - totalRateUps;
    const winAttempts = totalSixStars - 2 * loseAttempts;
    return Math.max(0, Math.round(winAttempts / (winAttempts + loseAttempts) * 100));
});

watch(sortedPulls, (newVal) => {
    const timestampCounts = newVal.reduce((counts, pull) => {
        counts[pull.Timestamp] = (counts[pull.Timestamp] || 0) + 1;
        return counts;
    }, {});

    wrongTimestamps.value = Object.entries(timestampCounts)
        .filter(([, count]) => count !== 1 && count !== 10)
        .map(([timestamp]) => Number(timestamp));

    isError.value = wrongTimestamps.value.length > 0;
});

type clickHandler = (payload: Event) => void | undefined;
const handleUpload: clickHandler = (payload: Event): void => {
    const fileList: FileList | null = (payload.target as HTMLInputElement).files;
    const timestampMapping = pulls.value.reduce((prev, curr) => {
        const { Timestamp } = curr;
        if (prev[Timestamp] && prev[Timestamp][0]) {
            prev[Timestamp][0].push(curr)
        } else {
            prev[Timestamp] = [[curr]]
        }
        return prev
    }, {});

    const bannerFuse: Fuse<string> = new Fuse(bannerList);

    const arcanistList = arcanists.map((arcanist) => arcanist.Name === 'Зима' ? '3uma' : arcanist.Name);
    const arcanistFuse: Fuse<string> = new Fuse(arcanistList);
    specialArcanists.forEach((arcanist) => arcanistFuse.add(arcanist));

    if (fileList) {
        isImporting.value = true;
        (async (): Promise<void> => {
            // const startTime = performance.now();
            for (let i: number = 0; i < fileList.length; i++) {
                const file: File = fileList[i];
                currentFileIndex.value = i + 1;
                totalFiles.value = fileList.length;
                if (file) {
                    const preprocessCanvas: HTMLCanvasElement = await preprocessImage(file);
                    text.value = await lineByLineOCR(preprocessCanvas);
                    /* console.log(text.value); */

                    const arcanistNameGroup: string = /^\W*(?<ArcanistName>\d*[A-Za-z.,]+(?:\s[A-Za-z.,1]+)*)/.source;
                    const parenGroup: string = /.*(?:\(?.*\)?)?.*/.source;
                    const bannerGroup: string = `(?<BannerType>${bannerList.join('|').replaceAll(/\s/g, '\\s?')}).*`;
                    const dateGroup: string = /(?<Date>\d{4}[-\s]?\d{2}[-\s]?\d{2}\s*\d{2}[:\s]?\d{2}[:\s]?\d{2})/.source;

                    const pattern = new RegExp(arcanistNameGroup + parenGroup + bannerGroup + dateGroup, 'i');
                    const currentPulls: { ArcanistName: string; Rarity: number; BannerType: string; Timestamp: number }[] = [];
                    const currentPullsMapping = {}

                    // Extract information from each line
                    const excludeLineInfo = /(?:<\s*)?(\d+)\s*\/\s*(\d+)(?:\s*>)?|(Name\sType\sSummon\sTime)/;
                    text.value.trim().split('\n').forEach((line) => {
                        const match = line.match(pattern);
                        if (!match && line.length !== 0 && !line.match(excludeLineInfo)) { console.log(line); }
                        if (match) {
                            let arcanistName: string = match.groups?.ArcanistName.trim() || '';

                            /* change roman numeral to digit for better fuzzy string matching */
                            if (arcanistName.includes('Golden')) { arcanistName = convertGoldenThreadString(arcanistName, 'digit'); }

                            let fuseResult: FuseResult<string>[] = arcanistFuse.search(arcanistName, { limit: 1 });
                            if (fuseResult.length === 0) { console.log(`could not match fuzzy string ${arcanistName}`); return; }
                            const isGoldenThread: boolean = fuseResult[0].item.includes('The Golden Thread');

                            /* change digit back to roman numeral for proper display */
                            if (isGoldenThread) { fuseResult[0].item = convertGoldenThreadString(fuseResult[0].item, 'romanNumeral'); }
                            if (fuseResult[0].item === '3uma') { fuseResult[0].item = 'Зима'; }

                            // Create an object for each pull
                            const dateString: string = (match.groups?.Date || '').replace(/(\d{4})[-\s]?(\d{2})[-\s](\d{2})\s*(\d{2})[:\s]?(\d{2})[:\s]?(\d{2})/, '$1-$2-$3 $4:$5:$6');
                            const timestamp: number = new Date(dateString).getTime();
                            const pull: IPull = { ArcanistName: fuseResult[0].item, Rarity: 0, BannerType: '', Timestamp: timestamp };
                            pull.Rarity = isGoldenThread ? 6 : arcanists[fuseResult[0].refIndex].Rarity;

                            /* fuzzy match banner capture */
                            fuseResult = bannerFuse.search(match.groups?.BannerType.trim() || '', { limit: 1 });
                            pull.BannerType = fuseResult[0] ? bannerList[fuseResult[0].refIndex] : '';

                            currentPulls.push(pull);

                            if (currentPullsMapping[timestamp]) {
                                currentPullsMapping[timestamp].push(pull)
                            } else {
                                currentPullsMapping[timestamp] = [pull]
                            }
                        }
                    });

                    Object.keys(currentPullsMapping).forEach((ts) => {
                        const pullsArray = currentPullsMapping[ts]
                        if (!timestampMapping[ts]) {
                            timestampMapping[ts] = [pullsArray]
                        } else { // has repeated timestamp
                            const isExistComplete10Pulls = timestampMapping[ts].some((ary) => ary.length === 10)
                            if (!isExistComplete10Pulls) { // is not complete yet
                                if (
                                    isEqualPull(pullsArray[0], currentPulls[0]) &&
                                    isEqualPull(pullsArray[pullsArray.length - 1], currentPulls[pullsArray.length - 1])
                                ) {
                                    // assume this array is the second half of the 10-pulls
                                    timestampMapping[ts].push(pullsArray)
                                } else if (
                                    isEqualPull(pullsArray[pullsArray.length - 1], currentPulls[currentPulls.length - 1]) &&
                                    isEqualPull(pullsArray[0], currentPulls[currentPulls.length - pullsArray.length])
                                ) {
                                    // assume this array is the first half of the 10-pulls
                                    timestampMapping[ts].unshift(pullsArray)
                                }
                            }
                        }
                    })
                }
            }

            const flattenPullsArrayByTimestamp = {}
            Object.keys(timestampMapping).sort((a, b) => Number(b) - Number(a)).forEach(timestamp => {
                if (timestampMapping[timestamp].length === 1) {
                    flattenPullsArrayByTimestamp[timestamp] = timestampMapping[timestamp][0]
                } else if (timestampMapping[timestamp].length === 2) {
                    const firstHalf = timestampMapping[timestamp][0]
                    const secondHalf = timestampMapping[timestamp][1]
                    const fullLengh = firstHalf.length + secondHalf.length
                    if (!(isEqualPulls(firstHalf, secondHalf))) {
                        if (fullLengh <= 10) {
                            flattenPullsArrayByTimestamp[timestamp] = [...firstHalf, ...secondHalf]
                        } else { // has overlap
                            flattenPullsArrayByTimestamp[timestamp] = [...firstHalf.slice(0, 10 - fullLengh), ...secondHalf]
                        }
                    } else {
                        flattenPullsArrayByTimestamp[timestamp] = [...firstHalf]
                    }
                } else if (timestampMapping[timestamp].length > 2) { // screenshots from different times?
                    // idk, just take the top and bottom
                    const firstHalf = timestampMapping[timestamp][0]
                    const secondHalf = timestampMapping[timestamp][timestampMapping[timestamp].length - 1]
                    const fullLengh = firstHalf.length + secondHalf.length
                    if (!(isEqualPulls(firstHalf, secondHalf))) {
                        if (fullLengh <= 10) {
                            flattenPullsArrayByTimestamp[timestamp] = [...firstHalf, ...secondHalf]
                        } else { // has overlap
                            flattenPullsArrayByTimestamp[timestamp] = [...firstHalf.slice(0, 10 - fullLengh), ...secondHalf]
                        }
                    } else {
                        flattenPullsArrayByTimestamp[timestamp] = [...firstHalf]
                    }
                }
            })
            let result: IPull[] = []
            Object.keys(flattenPullsArrayByTimestamp).sort((a, b) => Number(b) - Number(a)).forEach((ts) => {
                result = [
                    ...result,
                    ...flattenPullsArrayByTimestamp[ts]
                ]
            })
            pulls.value = result;
            isImporting.value = false;
            // const endTime = performance.now();
            // console.log('time: ', endTime - startTime);
        })();
    }
}

onMounted(() => {
    if (usePullsRecordStore().data.length > 0) {
        pulls.value = [...usePullsRecordStore().data]
    }
    if (!changelogsStore.isOpenTutorial) {
        if (tutorialButton.value) {
            tutorialButton.value.click();
        }
        changelogsStore.setIsOpenTutorial(true)
    }
})

watchEffect(() => {
    if (pulls.value.length > 0) {
        usePullsRecordStore().updatePullsRecord(pulls.value)
    }
});

</script>

<template>
    <!-- <img id="testing" src=""/> -->
    <div class="responsive-spacer">
        <h2 class="text-2xl text-white font-bold mb-4 lg:mb-6">
            {{ $t('summon-tracker') }}
            <span class="text-info text-sm">{{ $t('please-read-tutorial') }}</span>
            <div role="alert" class="alert alert-info custom-gradient-gray-blue text-white">
                <svg xmlns="http://www.w3.org/2000/svg" fill="none" viewBox="0 0 24 24"
                    class="stroke-current shrink-0 w-6 h-6">
                    <path stroke-linecap="round" stroke-linejoin="round" stroke-width="2"
                        d="M13 16h-1v-4h-1m1-4h.01M21 12a9 9 0 11-18 0 9 9 0 0118 0z"></path>
                </svg>
<<<<<<< HEAD
                <span class="text-sm lg:text-base"> Tracker algorithm was modified. Please let us know if it's working properly via
                    Comments/Bug Reports </span>
=======
                <span class="text-sm lg:text-base"> Tracker algorithm was modified. Please let us know if it's working via Comments/Bug Reports </span>
>>>>>>> 7c447184
            </div>
        </h2>
        <div class="flex justify-between">
            <div class="flex flex-wrap space-x-3 gap-y-2 items-center">
                <input type="file" ref="fileInput" @change="handleUpload" accept="image/*" class="ml-4"
                    style="display: none;" multiple />
                <button id="import-button" @click="triggerFileInput" :disabled="isImporting"
                    class="bg-success bg-gradient-to-br from-success to-green-600 focus:ring-2 focus:outline-none focus:ring-green-200 hover:bg-gradient-to-bl text-white/90 font-bold py-2 px-4 rounded ml-2">
                    {{ $t('ocr-import') }} </button>

                <div class="space-x-3">
                    <div class="tooltip" :data-tip="$t('tutorial')">
                        <button id="tutorial-button" ref="tutorialButton"
                            class="btn btn-ghost custom-gradient-button btn-sm text-white" onclick="tutorial.showModal()">{{
                                $t('tutorial') }}</button>
                    </div>

                    <div class="tooltip" :data-tip="$t('reset')">
                        <button onclick="resetTracker.showModal()"
                            class="btn btn-ghost custom-gradient-button btn-sm text-white">{{
                                $t('reset') }}</button>
                    </div>
                    <!-- <div class="tooltip" :data-tip="$t('exploshe')">
                        <button
                            class="btn btn-ghost bg-gradient-to-br from-purple-600 to-blue-500 bg-clip-padding hover:bg-gradient-to-bl focus:ring-2 focus:outline-none focus:ring-purple-200 btn-sm text-white">
                            exploshe </button>
                    </div> -->
                </div>
            </div>

            <TrackerTutorial />
<<<<<<< HEAD

=======
>>>>>>> 7c447184
            <dialog id="resetTracker" class="modal">
                <div class="modal-box custom-border custom-gradient-gray-blue flex flex-col justify-center items-center">
                    <form method="dialog">
                        <button class="btn btn-sm btn-circle btn-ghost absolute right-2 top-2 text-white">✕</button>
                    </form>
                    <p class="pb-4 text-white text-center">{{
                        $t('once-you-delete-your-summon-tracker-data-there-is-no-going-back') }}
                    </p>
                    <p class="pb-4 text-white text-center">{{ $t('please-be-certain') }}</p>
                    <button @click="resetTracker" class="btn btn-error text-black font-bold py-2 px-4 rounded ml-2">
                        {{ $t('reset-tracker') }} </button>
                </div>
                <form method="dialog" class="modal-backdrop">
                    <button>close</button>
                </form>
            </dialog>
        </div>

        <div class="p-3 flex items-center ">
            <a :href="'https://weibo.com/1851315674/N36YRc9zw?pagetype=viewer'"> <img v-show="isImporting"
                    src="/images/items/common/vertin-wheel.apng" alt="Loading" class="w-12"></a>
            <span v-show="isImporting" class="text-white text-base pl-1">
                <i18n-t keypath='processing-file-number-out-of-numbers-please-wait'>
                    <template #current>
                        <span class="text-info">{{ currentFileIndex }}</span>
                    </template>
                    <template #total>
                        <span class="text-info">{{ totalFiles }}</span>
                    </template>
                </i18n-t>
            </span>
        </div>

        <div class="flex flex-wrap justify-center space-x-5 pb-5 gap-y-5">
            <button v-bind:class="{ 'border-button': selectedBannerType === 'Limited' }" class=' text-white py-1 px-3'
                @click="selectedBannerType = 'Limited'">{{ $t('limited') }}</button>
            <button v-bind:class="{ 'border-button': selectedBannerType === 'Standard' }" class=' text-white py-1 px-3'
                @click="selectedBannerType = 'Standard'">{{ $t('standard') }}</button>
            <button v-bind:class="{ 'border-button': selectedBannerType === 'Thread' }" class=' text-white py-1 px-3'
                @click="selectedBannerType = 'Thread'">{{ $t('thread') }}</button>
        </div>

        <TrackerBoard v-if="selectedBannerType === 'Limited'" :text="$t('summary-limited')" :pulls="limitedPulls"
            :isError="isError" :wrongTimestamps="wrongTimestamps" :winrate="winrate" />
        <TrackerBoard v-if="selectedBannerType === 'Standard'" :text="$t('summary-standard')" :pulls="standardPulls"
            :isError="isError" :wrongTimestamps="wrongTimestamps" />
        <TrackerBoard v-if="selectedBannerType === 'Thread'" :text="$t('summary-thread')" :pulls="threadPulls"
            :isError="isError" :wrongTimestamps="wrongTimestamps" />
    </div>
</template>

<style scoped>
.border-button {
    @apply border-2 border-info rounded-md
}

.modal-box {
    overflow-y: unset;
}
</style><|MERGE_RESOLUTION|>--- conflicted
+++ resolved
@@ -4,17 +4,9 @@
 import { IPull, usePullsRecordStore } from '../stores/pullsRecordStore'
 import { bannerList, bannerRateUp, specialArcanists } from '@/utils/bannerData'
 import { useChangelogsStore } from '@/stores/global';
-<<<<<<< HEAD
-import { convertGoldenThreadString, preprocessImage } from '@/utils/preprocess';
 import Tesseract, { createWorker } from 'tesseract.js';
 import Fuse, { FuseResult } from 'fuse.js';
 import TrackerBoard from '../components/tracker/TrackerBoard.vue';
-=======
-import { lineByLineOCR, preprocessImage, convertGoldenThreadString } from '@/composables/preprocess';
-import Fuse, { FuseResult } from 'fuse.js';
-import TrackerBoard from '@/components/tracker/TrackerBoard.vue';
->>>>>>> 7c447184
-import TrackerTutorial from '@/components/tracker/TrackerTutorial.vue';
 
 const fileInput = ref<HTMLElement>(null!);
 const isImporting = ref(false);
@@ -30,6 +22,7 @@
 const tutorialButton = ref<HTMLButtonElement>(null!);
 
 const triggerFileInput = () => {
+    // Trigger the file input programmatically
     fileInput.value.click()
 }
 
@@ -117,8 +110,136 @@
     isError.value = wrongTimestamps.value.length > 0;
 });
 
+type cropOptions = { x: number, y: number, width: number, height: number };
+function getCropOptions (context: CanvasRenderingContext2D | null, width: number, height: number): cropOptions {
+    const imageData: ImageData | undefined = context?.getImageData(0, 0, width, height);
+    if (!imageData) {
+        console.log('failed to obtain image data (getCropOptions)');
+        return { x: 0, y: 0, width: 0, height: 0 };
+    }
+    const pixels: Uint8ClampedArray = imageData?.data;
+    if (!pixels) {
+        console.log('failed to obtain pixel data (getCropOptions)');
+        return { x: 0, y: 0, width: 0, height: 0 };
+    }
+    const x_half: number = ~~((width - 1) / 2);
+    const y_half: number = ~~((height - 1) / 2);
+
+    /* search for bottom of border, indicates corner y coordinate */
+    let bottomRightY: number = 0;
+    for (let i: number = height - 1; i > y_half; i--) {
+        if (pixels[(x_half + width * i) * 4] === 255) {
+            bottomRightY = i;
+            break;
+        }
+    }
+
+    /* search for right side of border, indicates corner x coordinate */
+    let bottomRightX: number = 0;
+    for (let i: number = width - 1; i > x_half; i--) {
+        if (pixels[(i + width * y_half) * 4] === 255) {
+            bottomRightX = i;
+            break;
+        }
+    }
+    /* original measurements needed to construct ratios */
+    const og_width: number = 2400;
+    const og_height: number = 1080;
+    const og_topLeftX: number = 775;
+    const og_topLeftY: number = 240;
+
+    const imageX_scale: number = width / og_width;
+    const imageY_scale: number = height / og_height;
+    const target_width: number = bottomRightX - og_topLeftX * imageX_scale;
+    const target_height: number = bottomRightY - og_topLeftY * imageY_scale;
+
+    return {
+        x: ~~(og_topLeftX * imageX_scale),
+        y: ~~(og_topLeftY * imageY_scale),
+        width: ~~target_width,
+        height: ~~target_height
+    };
+}
+
+function binarize (context: CanvasRenderingContext2D | null, width: number, height: number): ImageData {
+    const imageData: ImageData | undefined = context?.getImageData(0, 0, width, height);
+    if (!imageData) {
+        console.log('failed to obtain image data (binarize)');
+        return new ImageData(0, 0);
+    }
+    const pixels: Uint8ClampedArray = imageData?.data;
+    if (!pixels) {
+        console.log('failed to obtain pixel data (binarize)');
+        return new ImageData(0, 0);
+    }
+    const level: number = 0.61875;
+    const thresh: number = Math.floor(level * 255);
+    for (let i = 0; i < pixels.length; i += 4) {
+        const r: number = pixels[i];
+        const g: number = pixels[i + 1];
+        const b: number = pixels[i + 2];
+        const grey: number = 0.2126 * r + 0.7152 * g + 0.0722 * b;
+        const val: number = grey >= thresh ? 255 : 0;
+        pixels[i] = pixels[i + 1] = pixels[i + 2] = val;
+    }
+    return imageData;
+}
+
+async function preprocessImage (file: File): Promise<File> {
+    return new Promise((resolve, reject) => {
+        const reader = new FileReader();
+        let modifiedFile: File;
+        reader.onload = (event: ProgressEvent<FileReader>) => {
+            const img = document.createElement('img');
+            img.onload = () => {
+                const canvas: HTMLCanvasElement = document.createElement('canvas');
+                const context: CanvasRenderingContext2D | null = canvas.getContext('2d', { willReadFrequently: true });
+                if (!context) { reject(new Error('getContext failed (canvas, preprocessImage)')); }
+                canvas.width = img.width;
+                canvas.height = img.height;
+                context?.drawImage(img, 0, 0);
+
+                const newData: ImageData = binarize(context, canvas.width, canvas.height);
+                if (!newData) { reject(new Error('binarize failed (preprocessImage)')); }
+                context?.putImageData(newData, 0, 0);
+
+                const options: cropOptions = getCropOptions(context, canvas.width, canvas.height);
+                const cropped_canvas: HTMLCanvasElement = document.createElement('canvas');
+                const cropped_context: CanvasRenderingContext2D | null = cropped_canvas.getContext('2d');
+                if (!cropped_context) { reject(new Error('getContext failed (cropped_canvas, preprocessImage)')); }
+
+                cropped_canvas.width = options.width;
+                cropped_canvas.height = options.height;
+                cropped_context?.drawImage(canvas,
+                    options.x, options.y, options.width, options.height, /* src */
+                    0, 0, cropped_canvas.width, cropped_canvas.height /* dst */
+                );
+
+                cropped_canvas.toBlob((blob) => {
+                    modifiedFile = new File([blob as Blob], file.name, { type: file.type });
+                    resolve(modifiedFile);
+                }, file.type);
+            };
+            img.src = event.target?.result as string;
+        };
+        reader.readAsDataURL(file);
+    });
+}
+
+function convertGoldenThreadString (goldenThread: string, value: 'digit' | 'romanNumeral'): string {
+    const tempArray: string[] = goldenThread.split(' ');
+    const numberPart: string = tempArray[tempArray.length - 1];
+    if (value === 'digit') {
+        return goldenThread.replace(numberPart, String(numberPart.length));
+    } else if (value === 'romanNumeral') {
+        return goldenThread.replace(numberPart, 'I'.repeat(parseInt(numberPart)));
+    }
+    console.log('error converting golden thread string');
+    return '';
+}
+
 type clickHandler = (payload: Event) => void | undefined;
-const handleUpload: clickHandler = (payload: Event): void => {
+const ocr: clickHandler = (payload: Event): void => {
     const fileList: FileList | null = (payload.target as HTMLInputElement).files;
     const timestampMapping = pulls.value.reduce((prev, curr) => {
         const { Timestamp } = curr;
@@ -140,14 +261,18 @@
         isImporting.value = true;
         (async (): Promise<void> => {
             // const startTime = performance.now();
+            const worker: Tesseract.Worker = await createWorker('eng');
             for (let i: number = 0; i < fileList.length; i++) {
                 const file: File = fileList[i];
                 currentFileIndex.value = i + 1;
                 totalFiles.value = fileList.length;
                 if (file) {
-                    const preprocessCanvas: HTMLCanvasElement = await preprocessImage(file);
-                    text.value = await lineByLineOCR(preprocessCanvas);
-                    /* console.log(text.value); */
+                    const modifiedImage: File = await preprocessImage(file);
+                    const ret: Tesseract.RecognizeResult = await worker.recognize(modifiedImage);
+                    text.value = ret.data.text;
+                    // console.log(text.value);
+                    // (document.getElementById('testing') as HTMLImageElement).src = modifiedImage.toDataURL(); /* if modifiedImage is canvas */
+                    // (document.getElementById('testing') as HTMLImageElement).src = URL.createObjectURL(modifiedImage); /* if modifiedImage is file */
 
                     const arcanistNameGroup: string = /^\W*(?<ArcanistName>\d*[A-Za-z.,]+(?:\s[A-Za-z.,1]+)*)/.source;
                     const parenGroup: string = /.*(?:\(?.*\)?)?.*/.source;
@@ -263,6 +388,7 @@
                     ...flattenPullsArrayByTimestamp[ts]
                 ]
             })
+            await worker.terminate();
             pulls.value = result;
             isImporting.value = false;
             // const endTime = performance.now();
@@ -276,6 +402,7 @@
         pulls.value = [...usePullsRecordStore().data]
     }
     if (!changelogsStore.isOpenTutorial) {
+        console.log(tutorialButton.value);
         if (tutorialButton.value) {
             tutorialButton.value.click();
         }
@@ -297,24 +424,11 @@
         <h2 class="text-2xl text-white font-bold mb-4 lg:mb-6">
             {{ $t('summon-tracker') }}
             <span class="text-info text-sm">{{ $t('please-read-tutorial') }}</span>
-            <div role="alert" class="alert alert-info custom-gradient-gray-blue text-white">
-                <svg xmlns="http://www.w3.org/2000/svg" fill="none" viewBox="0 0 24 24"
-                    class="stroke-current shrink-0 w-6 h-6">
-                    <path stroke-linecap="round" stroke-linejoin="round" stroke-width="2"
-                        d="M13 16h-1v-4h-1m1-4h.01M21 12a9 9 0 11-18 0 9 9 0 0118 0z"></path>
-                </svg>
-<<<<<<< HEAD
-                <span class="text-sm lg:text-base"> Tracker algorithm was modified. Please let us know if it's working properly via
-                    Comments/Bug Reports </span>
-=======
-                <span class="text-sm lg:text-base"> Tracker algorithm was modified. Please let us know if it's working via Comments/Bug Reports </span>
->>>>>>> 7c447184
-            </div>
         </h2>
         <div class="flex justify-between">
             <div class="flex flex-wrap space-x-3 gap-y-2 items-center">
-                <input type="file" ref="fileInput" @change="handleUpload" accept="image/*" class="ml-4"
-                    style="display: none;" multiple />
+                <input type="file" ref="fileInput" @change="ocr" accept="image/*" class="ml-4" style="display: none;"
+                    multiple />
                 <button id="import-button" @click="triggerFileInput" :disabled="isImporting"
                     class="bg-success bg-gradient-to-br from-success to-green-600 focus:ring-2 focus:outline-none focus:ring-green-200 hover:bg-gradient-to-bl text-white/90 font-bold py-2 px-4 rounded ml-2">
                     {{ $t('ocr-import') }} </button>
@@ -339,11 +453,102 @@
                 </div>
             </div>
 
-            <TrackerTutorial />
-<<<<<<< HEAD
-
-=======
->>>>>>> 7c447184
+            <dialog id="tutorial" class="modal">
+                <div class="modal-box custom-gradient-gray-blue custom-border relative h-2/3">
+                    <div class="absolute top-0 left-0 right-0 p-4 custom-gradient-gray-blue rounded-2xl">
+                        <form method="dialog">
+                            <button class="btn btn-sm btn-circle btn-ghost absolute right-2.5 top-4 text-white">✕</button>
+                        </form>
+                        <h3 class="font-bold text-lg text-info p-2">{{ $t('tutorial') }}</h3>
+                    </div>
+
+                    <div class="text-white overflow-y-auto h-full pt-10">
+                        <p class="py-4 text-white">{{ $t('video-demonstration-tutorial') }} <a
+                                href="https://youtu.be/CNsZ4rGWtyY" target="_blank"
+                                class="text-blue-500 hover:text-blue-700">{{
+                                    $t('summon-tracker-demo') }}</a></p>
+                        <p class=" text-white">1. {{ $t('take-screenshots-of-your-summon-history') }}</p>
+                        <p class=" text-white">2.
+                            <i18n-t
+                                keypath="upload-the-screenshots-to-the-summon-tracker-you-could-upload-multiple-images-at-once">
+                                <template #highlight>
+                                    <span class="text-error">{{ $t('multiple-images') }}</span>
+                                </template>
+                            </i18n-t>
+                        </p>
+                        <p class=" text-white">3. {{
+                            $t('the-summon-tracker-will-automatically-extract-display-and-save-the-information-from-the-screenshots')
+                        }}</p>
+                        <h3 class="font-bold text-lg pt-4 text-info">{{ $t('tips') }}</h3>
+                        <p class=" text-white">1. {{ $t('it-is-advised-to-save-your-screenshots-for-future-usages') }}</p>
+                        <p class=" text-white">2. {{ $t('after-your-first-import') }}</p>
+                        <p class=" text-white">3. {{ $t('example-of-incomplete-10x') }}
+                            <a href="https://imgur.com/a/6kXTVZz" target="_blank"
+                                class="text-blue-500 hover:text-blue-700">{{
+                                    $t('incomplete-10x') }}</a>
+                        </p>
+                        <h3 class="font-bold text-lg pt-4 text-info">{{ $t('limitations') }}</h3>
+                        <p class="text-white">•
+                            <i18n-t
+                                keypath="ocr-import-only-works-with-english-text-consider-changing-your-language-into-english-to-screenshot">
+                                <template #highlight>
+                                    <span class="text-error">{{ $t('english-text') }}</span>
+                                </template>
+                            </i18n-t>
+                        </p>
+                        <p class="text-white">•
+                            <i18n-t keypath="images-must-be-clear-or-the-summon-tracker-may-fail-to-read">
+                                <template #highlight>
+                                    <span class="text-error">{{ $t('must-be-clear') }}</span>
+                                </template>
+                            </i18n-t>
+                        </p>
+                        <p class="text-white">•
+                            <i18n-t
+                                keypath='if-images-take-too-long-to-process-or-fail-to-read-5-arcanists-consider-screenshotting-clearer-images'>
+                                <template #highlight1>
+                                    <span class="text-error">{{ $t('take-too-long') }}</span>
+                                </template>
+                                <template #highlight2>
+                                    <span class="text-error">{{ $t('fail-to-read') }}</span>
+                                </template>
+                                <template #star>
+                                    <i class="fa-solid fa-star text-yellow-100"></i>
+                                </template>
+                            </i18n-t>
+                        </p>
+                        <p class="text-white">•
+                            <i18n-t keypath='this-is-an-example-of-a-good-image'>
+                                <template #highlight>
+                                    <a href="https://i.imgur.com/NgspD1g.png" target="_blank"
+                                        class="text-blue-500 hover:text-blue-700">{{ $t('image') }}</a>
+                                </template>
+                            </i18n-t>
+                        </p>
+                        <h3 class="font-bold text-lg pt-4 text-info">{{ $t('bug-reports') }}</h3>
+                        <p class=" text-white">
+                            <i18n-t
+                                keypath='if-you-encounter-a-bug-pinpoint-its-location-by-using-missing-information-timestamps'>
+                                <template #missing>
+                                    <span class="text-error">{{ $t('missing-information') }}</span>
+                                </template>
+                            </i18n-t>
+                            <span class=" text-white ml-1">{{ $t('import-the-error-images-again') }}</span>
+                        </p>
+                        <p class="text-white">{{ $t('if-that-doesnt-work-recapture-the-images-and-import-them-again') }}</p>
+                        <p class="text-white">
+                            <i18n-t
+                                keypath='if-the-error-persists-open-your-f12-console-send-the-text-and-images-through-bug-reports-or-directly-to-discord'>
+                                <template #discord>@windbow</template>
+                            </i18n-t>
+                        </p>
+                    </div>
+                </div>
+                <form method="dialog" class="modal-backdrop">
+                    <button>close</button>
+                </form>
+            </dialog>
+
             <dialog id="resetTracker" class="modal">
                 <div class="modal-box custom-border custom-gradient-gray-blue flex flex-col justify-center items-center">
                     <form method="dialog">
