<script setup lang="ts">
import { ref, computed, defineExpose, Ref, watchEffect, onMounted } from 'vue'
import { useDataStore } from '@/stores/dataStore';
import { Image } from 'image-js';
import Tesseract, { createWorker } from 'tesseract.js';
import ArcanistIcon from '../components/arcanist/ArcanistIcon.vue';
import TrackerArcanistIcon from '../components/tracker/TrackerArcanistIcon.vue';
import { usePullsRecordStore } from '../stores/pullsRecordStore'

const fileInput = ref(null)
const isImporting = ref(false);
const text = ref('')
const arcanists = useDataStore().arcanists;
const pulls = ref<{ ArcanistName: string; Rarity: number; SummonTime: Date }[]>([]);

const indexedPulls = computed(() => {
    const sortedPulls = pulls.value.slice().sort((a, b) => new Date(b.SummonTime).getTime() - new Date(a.SummonTime).getTime());
    return sortedPulls.map((pull, index) => {
        return {
            PullNumber: sortedPulls.length - index,
            ArcanistName: pull.ArcanistName,
            Rarity: pull.Rarity,
            SummonTime: pull.SummonTime
        }
    });
});

const sixStarsPullsList = computed(() => {
    const sixStarPulls = indexedPulls.value
        .filter(pull => pull.Rarity === 6)
        .sort((a, b) => a.PullNumber - b.PullNumber)
        .map(pull => pull.PullNumber);
    return sixStarPulls.map((pullNumber, index) => index === 0 ? pullNumber : pullNumber - sixStarPulls[index - 1]);
});

const summonSinceLastSixStar = computed(() => {
    const lastSixStarPull = indexedPulls.value.find(pull => pull.Rarity === 6);
    if (lastSixStarPull) {
        return indexedPulls.value.length - lastSixStarPull.PullNumber;
    } else {
        return indexedPulls.value.length;
    }
});

async function preprocessImage (file: File) {
    const imageData = await Image.load(await file.arrayBuffer());

    const blurred = imageData.blurFilter({ radius: 1 });

    const grey = blurred.grey();

    const kernel = [
        [0, -1, 0],
        [-1, 5, -1],
        [0, -1, 0]
    ];

    // Apply sharpening filter
    const sharpened = grey.convolution(kernel);

    const gaussian = sharpened.gaussianFilter({ radius: 1 });

    return gaussian.getCanvas();
}

const ocrCorrectionMap = {
    '3uma': 'Зима',
    uma: 'Зима',
    aliEnT: 'aliEn T'
}

type clickHandler = (payload: Event) => void | undefined;
const ocr: clickHandler = (payload: Event): void => {
    const fileList: FileList | null = (payload.target as HTMLInputElement).files;
    if (fileList) {
        isImporting.value = true;
        (async (): Promise<void> => {
            const worker: Tesseract.Worker = await createWorker('eng');
            for (let i: number = 0; i < fileList.length; i++) {
                const file: File = fileList[i];
                if (file) {
                    const canvas = await preprocessImage(file);
                    const ret: Tesseract.RecognizeResult = await worker.recognize(canvas);
                    // console.log(ret.data.text);
                    text.value = ret.data.text;

                    const arcanistNames = arcanists.map(a => a.Name);
                    const arcanistNamesRegex = [...arcanistNames, ...Object.keys(ocrCorrectionMap)].join('|')

                    const pattern: RegExp = new RegExp(`(?<ArcanistName>${arcanistNamesRegex})\\s*(?:\\(.*?\\))?(?<BannerType>.*?)(?<Date>\\d{4}-\\d{2}-\\d{2} \\d{2}:\\d{2}:\\d{2})`, 'i');
                    const currentPulls: { ArcanistName: string; Rarity: number; BannerType: string; SummonTime: Date }[] = [];

                    // Extract information from each line
                    text.value.trim().split('\n').forEach((line) => {
                        const match = line.match(pattern);
                        if (match) {
                            let arcanistName: string = match.groups?.ArcanistName.trim() || '';
                            if (ocrCorrectionMap[arcanistName]) {
                                arcanistName = ocrCorrectionMap[arcanistName]
                            }
                            const arcanist = arcanists.find(a => a.Name.toLowerCase() === arcanistName.toLowerCase());
                            const rarity: number = arcanist ? arcanist.Rarity : 0;
                            const BannerType: string = match.groups?.BannerType.trim() || '';
                            const dateTime: Date = new Date(match.groups?.Date || '');

                            // Create an object for each pull
                            const pull = {
                                ArcanistName: arcanist?.Name || '',
                                Rarity: rarity,
                                BannerType,
                                SummonTime: dateTime
                            };
                            console.log(pull);

                            currentPulls.push(pull);
                            // console.log(currentPulls);
                        }
                    });

                    // console.log(currentPulls);

                    const isSubset = currentPulls.every(currentPull =>
                        pulls.value.some(pull => isEqualPull(pull, currentPull))
                    );
                    // console.log(isSubset);

                    if (!isSubset) {
                        // If currentPulls is not a subset of pulls, add all currentPulls to pulls
                        pulls.value.push(...currentPulls);
                    }
                }
            }
            await worker.terminate();
            isImporting.value = false;
        })();
    }
}

const triggerFileInput = () => {
    // Trigger the file input programmatically
    (fileInput as Ref<HTMLElement | null>).value?.click()
}

const isEqualPull = (pull1, pull2) => {
    return pull1.ArcanistName === pull2.ArcanistName &&
        pull1.SummonTime.getTime() === pull2.SummonTime.getTime() &&
        pull1.Rarity === pull2.Rarity;
}

const formatDate = (date: Date): string => {
    const formattedDate: string = date.toLocaleDateString('en-GB', {
        day: '2-digit',
        month: '2-digit',
        year: 'numeric'
    });
    const formattedTime: string = date.toLocaleTimeString('en-GB', {
        hour12: false,
        hour: '2-digit',
        minute: '2-digit'
    });
    return `${formattedDate} ${formattedTime}`;
}

const activeRarities = ref<number[]>([5, 6]);

const selectedRarities = (rarity: number) => {
    if (activeRarities.value.includes(rarity)) {
        activeRarities.value = activeRarities.value.filter(r => r !== rarity);
    } else {
        activeRarities.value.push(rarity);
    }
}

const filteredRarityPulls = computed(() => {
    return indexedPulls.value.filter(pull => activeRarities.value.includes(pull.Rarity));
});

defineExpose({
    formatDate
})

watchEffect(() => {
    if (pulls.value.length > 0) {
        usePullsRecordStore().updatePullsRecord(pulls.value)
    }
});

onMounted(() => {
    if (usePullsRecordStore().data.length > 0) {
        pulls.value = [...usePullsRecordStore().data]
    }
})

</script>

<template>
    <img id="testing123" height="2px" width="2px" />
    <div class="responsive-spacer">

        <h2 class="text-2xl text-white font-bold mb-4 lg:mb-6">Summon Tracker</h2>
        <div class="space-x-3">
            <input type="file" ref="fileInput" @change="ocr" accept="image/*" class="ml-4" style="display: none;"
                multiple />
<<<<<<< HEAD
            <button @click="triggerFileInput" :disabled="isImporting"
                class="bg-green-500 hover:bg-green-700 text-white font-bold py-2 px-4 rounded ml-2">
=======
            <button @click="triggerFileInput"
                class="bg-green-500 hover:bg-green-700 text-black font-bold py-2 px-4 rounded ml-2">
>>>>>>> 702fc356
                OCR Import
            </button>
            <i v-show="isImporting" class="text-white text-2xl text-center fa-solid fa-spinner fa-spin-pulse"></i>
            <span v-show="isImporting" class="text-white text-base"> Processing... Please wait...</span>

            <button class="btn btn-info btn-sm" onclick="tutorial.showModal()">Tutorial</button>
            <dialog id="tutorial" class="modal">
                <div class="modal-box custom-gradient-gray-blue border border-blue-800">
                    <form method="dialog">
                        <button class="btn btn-sm btn-circle btn-ghost absolute right-2 top-2 text-white">✕</button>
                    </form>
                    <h3 class="font-bold text-lg text-info">Tutorial</h3>
                    <p class="py-4 text-white">Video demonstration/ tutorial: <a href="https://youtu.be/CNsZ4rGWtyY"
                            target="_blank" class="text-blue-500 hover:text-blue-700">Summon Tracker Demo</a></p>
                    <p class=" text-white">1. Take screenshots of your summon history</p>
                    <p class=" text-white">2. Upload the screenshots to the Summon Tracker</p>
                    <p class=" text-white">3. The Summon Tracker will automatically extract, display and save the
                        information from the screenshots</p>
                    <h3 class="font-bold text-lg pt-4 text-info">Limitations</h3>
                    <p class=" text-white">1. Images must be clear or the Summon Tracker may fail to read.</p>
                    <p class=" text-white">2. Summon Tracker is not yet tested on mobile devices.</p>
                </div>
                <form method="dialog" class="modal-backdrop">
                    <button>close</button>
                </form>
            </dialog>
        </div>

        <p class=" text-white font-bold text-xl text-center">Summon Summary</p>
        <div class="flex flex-col text-white p-4 gap-2 max-w-sm mx-auto">
            <div class="flex justify-between">
                <div class="text">Total Summons</div>
                <div class="number">{{ indexedPulls.length }}</div>
            </div>
            <div class="flex justify-between">
                <div class="text">6 <i class="fa-solid fa-star text-orange-300"></i> Summons</div>
                <div class="number">{{ indexedPulls.filter(p => p.Rarity === 6).length }}</div>
            </div>
            <div class="flex justify-between">
                <div class="text">5 <i class="fa-solid fa-star text-yellow-100"></i> Summons</div>
                <div class="number">{{ indexedPulls.filter(p => p.Rarity === 5).length }}</div>
            </div>
            <div class="flex justify-between">
                <div class="text"> 6 <i class="fa-solid fa-star text-orange-300"></i> Average</div>
                <div class="number">
                    {{ indexedPulls.filter(p => p.Rarity === 6).length > 0 ? Math.floor(indexedPulls.length /
                        indexedPulls.filter(p => p.Rarity === 6).length) : 0 }}
                </div>
            </div>
            <div class="flex justify-between">
                <div class="text"> 5 <i class="fa-solid fa-star text-yellow-100"></i> Average</div>
                <div class="number">
                    {{ indexedPulls.filter(p => p.Rarity === 5).length > 0 ? Math.floor(indexedPulls.length /
                        indexedPulls.filter(p => p.Rarity === 5).length) : 0 }}
                </div>
            </div>
            <div class="flex justify-between">
                <div class="text">Current 6 <i class="fa-solid fa-star text-orange-300"></i> Pity</div>
                <div class="number">{{ summonSinceLastSixStar }} / 70</div>
            </div>
        </div>

        <div
            class="w-full items-center custom-gradient-gray-blue rounded border border-blue-900 justify-center px-4 pt-4 pb-3">
            <div class="text text-center pb-4">Recent 6 <i class="fa-solid fa-star text-orange-300"></i> Summons</div>
            <div class="flex flex-wrap justify-center space-x-8">
                <!-- Fix the key later -->
                <div v-for="(pull, index) in indexedPulls.filter(p => p.Rarity === 6)"
                    :key="`${pull.SummonTime}-${pull.ArcanistName}`">
                    <TrackerArcanistIcon :arcanist="arcanists.find(a => a.Name === pull.ArcanistName)"
                        :pity="sixStarsPullsList[sixStarsPullsList.length - 1 - index]" />
                </div>
            </div>
        </div>

        <!-- Summon History -->
        <div class="text text-center text-xl pb-4 pt-10">Summon History</div>

        <!-- Rarity select -->
        <div class="flex justify-center space-x-2">
            <button v-for="i in [2, 3, 4, 5, 6]" :key="i" :class="{ 'border-2 border-info': activeRarities.includes(i) }"
                @click="selectedRarities(i)" class="p-2 rounded-md">
                <i class="fa-solid fa-star" :class="{
                    'text-orange-300': i === 6,
                    'text-yellow-100': i === 5,
                    'text-purple-400': i === 4,
                    'text-sky-200': i === 3,
                    'text-green-200': i === 2
                }"></i>
            </button>
        </div>

        <div class="max-w-lg m-auto">
            <div v-for="(pull, index) in filteredRarityPulls" :key="`${pull.SummonTime}-${pull.ArcanistName}-${index}`"
                class="grid grid-cols-3 justify-between items-center p-2 border-b border-gray-200 space-x-5">
                <div class="flex items-center space-x-5">
                    <div class="text-white">{{ pull.PullNumber }} </div>
                    <ArcanistIcon :arcanist="arcanists.find(a => a.Name === pull.ArcanistName)" />
                    <div class="ml-2" :class="{
                        'text-orange-300': pull.Rarity === 6,
                        'text-yellow-100': pull.Rarity === 5,
                        'text-purple-400': pull.Rarity === 4,
                        'text-sky-200': pull.Rarity === 3,
                        'text-green-200': pull.Rarity === 2
                    }">{{ pull.ArcanistName }}</div>
                </div>
                <div class="text-center" :class="{
                    'text-orange-300': pull.Rarity === 6,
                    'text-yellow-100': pull.Rarity === 5,
                    'text-purple-400': pull.Rarity === 4,
                    'text-sky-200': pull.Rarity === 3,
                    'text-green-200': pull.Rarity === 2
                }">{{ pull.Rarity }} <i class="fa-solid fa-star"></i></div>
                <div class="text-white"> {{ formatDate(pull.SummonTime) }}</div>
            </div>
        </div>

    </div>
</template>

<style scoped>
.text {
    @apply text-white font-bold;
}

.number {
    @apply text-info font-bold;
}
</style><|MERGE_RESOLUTION|>--- conflicted
+++ resolved
@@ -201,13 +201,8 @@
         <div class="space-x-3">
             <input type="file" ref="fileInput" @change="ocr" accept="image/*" class="ml-4" style="display: none;"
                 multiple />
-<<<<<<< HEAD
             <button @click="triggerFileInput" :disabled="isImporting"
                 class="bg-green-500 hover:bg-green-700 text-white font-bold py-2 px-4 rounded ml-2">
-=======
-            <button @click="triggerFileInput"
-                class="bg-green-500 hover:bg-green-700 text-black font-bold py-2 px-4 rounded ml-2">
->>>>>>> 702fc356
                 OCR Import
             </button>
             <i v-show="isImporting" class="text-white text-2xl text-center fa-solid fa-spinner fa-spin-pulse"></i>
