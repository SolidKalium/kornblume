--- conflicted
+++ resolved
@@ -75,8 +75,7 @@
           class="fa-regular fa-address-card"></i> {{ $t('profile') }} </router-link>
     </div>
 
-<<<<<<< HEAD
-    <div class="ml-auto flex items-center">
+    <div class="ml-auto flex items-center gap-1.5">
       <!-- Ko-fi Icon-->
       <div class="tooltip tooltip-bottom" :data-tip="$t('ko-fi')">
         <a href="https://ko-fi.com/windbow" target="_blank" rel="noopener noreferrer">
@@ -84,16 +83,6 @@
         </a>
       </div>
       <!-- Language Dropdown -->
-=======
-    <div class="ml-auto flex items-center gap-1.5">
-    <!-- Ko-fi Icon-->
-    <div class="tooltip tooltip-bottom" :data-tip="$t('ko-fi')">
-      <a href="https://ko-fi.com/windbow" target="_blank" rel="noopener noreferrer">
-        <img src="/images/items/common/kofi.png" alt="kofi" class="h-4 m-auto" />
-      </a>
-    </div>
-    <!-- Language Dropdown -->
->>>>>>> 6e74bf16
       <Popper arrow placement="top" offsetDistance="2">
         <button class="btn btn-ghost btn-sm text-white"> <span :class="currentFlag"></span> {{ currentLanguage }}
         </button>
