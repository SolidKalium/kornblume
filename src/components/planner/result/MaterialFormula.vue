--- conflicted
+++ resolved
@@ -76,17 +76,10 @@
             </div>
        </div>
         <div class="flex px-3 items-center justify-center gap-3">
-<<<<<<< HEAD
             <button class="btn btn-success btn-xs font-bold  text-white" @click="craft"
             :disabled="!isCraftable" :class="isCraftable ? 'btn-success': 'btn-info'" >Craft</button>
             <button class="btn btn-success btn-xs font-bold  text-white" @click="reverse"
             :disabled="!isReversible" :class="isReversible ? 'btn-success': 'btn-info'" >Reverse</button>
-=======
-            <button class="btn btn-success btn-xs font-bold  text-white" @click="craft" :disabled="!isCraftable"
-                :class="isCraftable ? 'btn-success' : 'btn-info'">Craft</button>
-            <button class="btn btn-success btn-xs font-bold  text-white" @click="undo" :disabled="!isUndoable"
-                :class="isUndoable ? 'btn-success' : 'btn-info'">Reverse</button>
->>>>>>> 69f26434
         </div>
     </div>
 </template>