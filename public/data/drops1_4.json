--- conflicted
+++ resolved
@@ -163,34 +163,6 @@
       "Ceaseless Wheel": 28
     }
   },
-  "2-4H": {
-    "id": 13,
-    "cost": 16,
-    "count": 80,
-    "drops": {
-      "Trembling Tooth": 15,
-      "Magnesia Crystal": 17,
-      "Shattered Bones": 13,
-      "Esoteric Bones": 56,
-      "Silver Ore": 19,
-      "Rough Silver Ingot": 42,
-      "Spell of Banishing": 14
-    }
-  },
-  "2-5H": {
-    "id": 14,
-    "cost": 16,
-    "count": 59,
-    "drops": {
-      "Trembling Tooth": 4,
-      "Magnesia Crystal": 8,
-      "Shattered Bones": 11,
-      "Silver Ore": 17,
-      "Rough Silver Ingot": 44,
-      "Spell of Banishing": 15,
-      "Spell of Fortune": 43
-    }
-  },
   "2-6H": {
     "id": 15,
     "cost": 16,
@@ -205,20 +177,6 @@
       "Prophetic Bird": 131,
       "Dried Cicada Wing": 3,
       "Ceaseless Wheel": 8
-    }
-  },
-  "2-8H": {
-    "id": 16,
-    "cost": 16,
-    "count": 36,
-    "drops": {
-      "Liquefied Terror": 2,
-      "Milled Magnesia": 1,
-      "Shattered Bones": 57,
-      "Esoteric Bones": 1,
-      "Bifurcated Skeleton": 10,
-      "Spell of Fortune": 1,
-      "(Dry Cicada Wings)": 2
     }
   },
   "2-9H": {
@@ -753,11 +711,7 @@
       "Shattered Bones": 842,
       "Esoteric Bones": 199,
       "Silver Ore": 487,
-<<<<<<< HEAD
-      "(Wing Door Key)": 196
-=======
       "Winged Key": 196
->>>>>>> bcd94042
     }
   },
   "5-4H": {
@@ -836,39 +790,7 @@
       "Esoteric Bones": 7,
       "Rough Silver Ingot": 78,
       "Spell of Fortune": 7,
-<<<<<<< HEAD
-      "(Dry Cicada Wings)": 4,
-      "(Wheel)": 1
-    }
-  },
-  "5-10H": {
-    "id": 65,
-    "cost": 18,
-    "count": 7,
-    "drops": {
-      "Liquefied Terror": 1,
-      "Esoteric Bones": 1,
-      "Silver Ore": 3,
-      "Rough Silver Ingot": 1,
-      "Spell of Banishing": 3,
-      "Spell of Fortune": 1
-    }
-  },
-  "5-12H": {
-    "id": 66,
-    "cost": 18,
-    "count": 7,
-    "drops": {
-      "Trembling Tooth": 1,
-      "Milled Magnesia": 1,
-      "Shattered Bones": 2,
-      "Esoteric Bones": 1,
-      "Silver Ore": 2,
-      "Spell of Banishing": 1,
-      "(Dry Cicada Wings)": 1
-=======
       "Dried Cicada Wing": 4
->>>>>>> bcd94042
     }
   },
   "5-14H": {
