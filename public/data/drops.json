--- conflicted
+++ resolved
@@ -372,8 +372,6 @@
     "drops": {
       "Tome of Beastly Thirst": 2
     }
-<<<<<<< HEAD
-=======
   },
   "Unreleased (Placeholder)": {
     "id": 35,
@@ -390,6 +388,5 @@
       "(Dry Cicada Wings)": 1,
       "(Wheel)": 1
     }
->>>>>>> 502fec0a
   }
 }